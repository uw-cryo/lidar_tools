--- conflicted
+++ resolved
@@ -1,6 +1,6 @@
 [project]
 name = "lidar_tools"
-version="0.1.0"
+version="0.2.0"
 authors = [
   { name = "Scott Henderson", email = "scottyh@uw.edu" },
   { name = "David Shean", email = "dshean@uw.edu" },
@@ -20,9 +20,10 @@
   "Programming Language :: Python :: 3 :: Only",
 ]
 
-<<<<<<< HEAD
 dependencies = [
   "cyclopts >=3.16.1,<4",
+  "dask >=2025.7.0,<2026",
+  "distributed >=2025.7.0,<2026",
   "gdal >=3.10.3,<4",
   "geopandas >=1.0.1,<2",
   "ipykernel >=6.29.5,<7",
@@ -35,9 +36,6 @@
   "scipy >=1.15.2,<2",
   "odc-stac >=0.4.0,<0.5"
 ]
-=======
-dependencies = [ "cyclopts", "gdal", "geopandas", "ipykernel", "planetary-computer", "pdal", "pystac-client", "rioxarray", "requests", "scipy", "odc-stac"]
->>>>>>> 75e76e40
 
 [build-system]
 build-backend = "hatchling.build"
@@ -56,20 +54,10 @@
 [tool.ruff.lint.per-file-ignores]
 "pdal_pipeline.py" = ["E402"]
 
-<<<<<<< HEAD
 [tool.pixi.workspace]
-channels = [
-  "https://prefix.dev/pixi-build-backends",
-  "conda-forge",
-]
-platforms = ["linux-64", "osx-arm64"]
-# NOTE: pixi-build is for building .conda package specificifations that can be installed via conda or mamba (or uploaded to a registry like conda-forge
+channels = ["conda-forge"]
+platforms = ["linux-64", "osx-arm64", "osx-64"]
 preview = ["pixi-build"]
-=======
-[tool.pixi.project]
-channels = ["conda-forge"]
-platforms = ["osx-arm64", "osx-64", "linux-64"]
->>>>>>> 75e76e40
 
 [tool.pixi.environments]
 dev = { features = ["dev"], solve-group = "default" }
@@ -88,8 +76,9 @@
 
 
 [tool.pixi.dependencies]
-<<<<<<< HEAD
 cyclopts = "*"
+dask = "*",
+distributed "*",
 gdal = "*"
 geopandas = "*"
 ipykernel = "*"
@@ -100,21 +89,6 @@
 requests = "*"
 scipy = "*"
 odc-stac = "*"
-=======
-cyclopts = ">=3.22.2,<4"
-gdal = ">=3.10.3,<4"
-geopandas = ">=1.1.1,<2"
-ipykernel = ">=6.29.5,<7"
-planetary-computer = ">=1.0.0,<2"
-pdal = ">=2.8.4,<3"
-pystac-client = ">=0.8.6,<0.9"
-rioxarray = ">=0.19.0,<0.20"
-requests = ">=2.32.4,<3"
-scipy = ">=1.16.0,<2"
-odc-stac = ">=0.4.0,<0.5"
-dask = ">=2025.7.0,<2026"
-distributed = ">=2025.7.0,<2026"
->>>>>>> 75e76e40
 
 [tool.pixi.pypi-dependencies]
 lidar_tools = { path = ".", editable = true }
@@ -122,11 +96,7 @@
 [tool.pixi.feature.dev.dependencies]
 mypy = "*"
 pytest = "*"
-<<<<<<< HEAD
 ruff = "*"
-
-[tool.pixi.feature.dev.pypi-dependencies]
-lidar_tools = { path = ".", editable = true }
 
 # The following section is for building .conda packages
 # NOTE: A lot of this is duplicated from [project] which used for pypi packages
@@ -134,16 +104,20 @@
 # https://github.com/prefix-dev/pixi/issues/3166
 [tool.pixi.package]
 name = "lidar_tools"
-version = "0.1.0"
+version = "0.2.0"
 
 [tool.pixi.package.build]
-backend = { name = "pixi-build-python", version = "0.1.*" }
+name = "pixi-build-python"
+version = "==0.3.2"
 
 [tool.pixi.package.host-dependencies]
 hatchling = "*"
 
 [tool.pixi.package.run-dependencies]
+# NOTE: keep consistent with dependencies listed above
 cyclopts = ">=3.16.1"
+dask = ">=2025.7.0,<2026"
+distributed = ">=2025.7.0,<2026"
 gdal = ">=3.10.3"
 geopandas = ">=1.0.1"
 ipykernel = ">=6.29.5"
@@ -153,7 +127,4 @@
 rioxarray = ">=0.19.0"
 requests = ">=2.32.3"
 scipy = ">=1.15.2"
-odc-stac = ">=0.4.0"
-=======
-ruff = "*"
->>>>>>> 75e76e40
+odc-stac = ">=0.4.0"