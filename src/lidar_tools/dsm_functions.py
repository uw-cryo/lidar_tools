"""
Generate DSMs from 3DEP EPT data
"""

from rasterio.warp import transform_bounds
from pyproj import CRS
import shapely
import geopandas as gpd
import requests
import rasterio
import xarray as xr
import rioxarray
import pystac_client
import numpy as np
import json
from pathlib import Path

# import planetary_computer
from osgeo import gdal, gdalconst
import pdal
import odc.stac
import os
import copy


gdal.UseExceptions()

odc.stac.configure_rio(cloud_defaults=True)


def nearest_floor(x: int | float, a: int | float) -> int | float:
    """
    Round down to the nearest smaller multiple of a.
    """
    return np.floor(x / a) * a


def nearest_ceil(x: int | float, a: int | float) -> int | float:
    """
    Round down to the nearest larger multiple of a.
    """
    return np.ceil(x / a) * a


def tap_bounds(site_bounds: tuple | list | np.ndarray, res: int | float) -> list[float]:
    """
    calculate target aligned pixel bounds for a given site bounds and resolution.

    Parameters
    ----------
    site_bounds
        array of bounds with the following order [minx, miny, maxx, maxy]
    res
        resolution in same units of site_bounds

    Returns
    -------
    target_aligned_bounds
        Adjusted bounds such that extent is a multiple of resolution

    Notes
    -----
    - From https://github.com/uw-cryo/EarthLab_AirQuality_UAV/blob/main/notebooks/EarthLab_AQ_lidar_download_processing_function.ipynb
    - See also https://gdal.org/en/stable/programs/gdalwarp.html#cmdoption-gdalwarp-tap
    """
    return [
        nearest_floor(site_bounds[0], res),
        nearest_floor(site_bounds[1], res),
        nearest_ceil(site_bounds[2], res),
        nearest_ceil(site_bounds[3], res),
    ]


def return_readers(
    input_aoi: gpd.GeoDataFrame,
    pointcloud_resolution: float = 1.0,
    tile_size_km: float = 1.0,
    buffer_value: int = 5,
    return_specific_3dep_survey: str = None,
    return_all_intersecting_surveys: bool = False,
) -> tuple[list, list, list, list]:
    """
    This method takes an input aoi and finds overlapping 3DEP EPT data from https://s3-us-west-2.amazonaws.com/usgs-lidar-public/{usgs_dataset_name}/ept.json
    It then returns a series of readers corresponding to non-overlapping areas for PDAL processing pipelines

    Parameters
    ----------
    input_aoi
        The area of interest as a polygon.
    pointcloud_resolution
        The resolution of the point cloud data, by default 1.
    tile_size_km
        The size of the EPT processing tiles in kilometers, by default 1.0.
    buffer_value
        The buffer value in meters to apply to each tile for querying sorrounding tiles, by default 5.
    return_specific_3dep_survey
        A specific 3DEP survey to return, by default first intersecting survey is returned
    return_all_intersecting_surveys
        If True, return all intersecting surveys, by default False.

    Returns
    -------
    (readers, pointcloud_input_crs, extents, original_extents) :
        A tuple of lists consisting of the following:
         - PDAL reader dictionaries for each non-overlapping area.
         - coordinate reference systems from EPT metadata.
         - buffered extents
         - original extents
    """
    # since we will query the USGS 3DEP EPT data which are in EPSG:3857,
    # and our logic is to divide in X x X km tile grid,
    # we need to convert the input AOI to EPSG:3857 which is in metric units
    input_aoi = input_aoi.to_crs(CRS.from_epsg(3857))
    xmin, ymin, xmax, ymax = input_aoi.total_bounds
    x_step = tile_size_km * 1000  # convert km to m
    y_step = tile_size_km * 1000  # convert km to m
    n_cols = int(np.ceil((xmax - xmin) / x_step))
    n_rows = int(np.ceil((ymax - ymin) / y_step))

    crs_4326 = CRS.from_epsg(4326)

    readers = []
    pointcloud_input_crs = []
    original_extents = []
    extents = []

    for i in range(n_cols):
        for j in range(n_rows):
            aoi = shapely.geometry.Polygon.from_bounds(
                xmin + i * x_step,
                ymin + j * y_step,
                min(
                    xmin + (i + 1) * x_step, xmax
                ),  # Ensure the tile does not exceed AOI bounds
                min(
                    ymin + (j + 1) * y_step, ymax
                ),  # Ensure the tile does not exceed AOI bounds
            )

            src_bounds_transformed = transform_bounds(
                CRS.from_epsg(3857), crs_4326, *aoi.bounds
            )  # convert to epsg:4326 for intersection with EPT bounds check
            aoi_4326 = shapely.geometry.Polygon.from_bounds(*src_bounds_transformed)

            # src_bounds_transformed_3857 = transform_bounds(
            #    src_crs, CRS.from_epsg(3857), *aoi.bounds
            # ) # this is not needed, as we already have the aoi bounds in 3857
            # create tap bounds for the tile
            src_bounds_transformed_3857 = tap_bounds(aoi.bounds, pointcloud_resolution)
            aoi_3857 = shapely.geometry.Polygon.from_bounds(
                *src_bounds_transformed_3857
            )
            # print(aoi.bounds, src_bounds_transformed_3857)
            if buffer_value:
                # print(f"The tile polygon will be buffered by {buffer_value:.2f} m")
                # buffer the tile polygon by the buffer value
                aoi_3857 = aoi_3857.buffer(buffer_value)
                # now create tap bounds for the buffered tile
                aoi_3857_bounds = tap_bounds(aoi_3857.bounds, pointcloud_resolution)
                # now convert the buffered tile to a polygon
                aoi_3857 = shapely.geometry.Polygon.from_bounds(*aoi_3857_bounds)
                # print("The buffered tile bound is: ", aoi_3857.bounds)

            gdf = gpd.read_file(
                "https://raw.githubusercontent.com/hobuinc/usgs-lidar/master/boundaries/resources.geojson"
            ).set_crs(4326)
            # in the eventuality that the above URL breaks, we store a local copy
            # gdf = gpd.read_file('../data/shapefiles/resources.geojson').set_crs(4326)
            if return_specific_3dep_survey is not None:
                return_all_intersecting_surveys = True
            for _, row in gdf.iterrows():
                if row.geometry.intersects(aoi_4326):
                    usgs_dataset_name = row["name"]
                    if return_specific_3dep_survey is not None:
                        if usgs_dataset_name == return_specific_3dep_survey:
                            add_survey = True
                        else:
                            add_survey = False
                    else:
                        add_survey = True
                    if add_survey:
                        print("Dataset being used: ", usgs_dataset_name)
                        url = f"https://s3-us-west-2.amazonaws.com/usgs-lidar-public/{usgs_dataset_name}/ept.json"
                        reader = {
                            "type": "readers.ept",
                            "filename": url,
                            "requests": 15,
                            "resolution": pointcloud_resolution,
                            "polygon": str(aoi_3857.wkt),
                        }

                        # SRS associated with the 3DEP dataset
                        response = requests.get(url)
                        data = response.json()
                        srs_wkt = data["srs"]["wkt"]

                        pointcloud_input_crs.append(CRS.from_wkt(srs_wkt))
                        readers.append(reader)
                        extents.append(aoi_3857.bounds)
                        original_extents.append(src_bounds_transformed_3857)
                    if not return_all_intersecting_surveys:
                        break

    return readers, pointcloud_input_crs, extents, original_extents


def return_crs_local_lpc(lpc: str) -> CRS:
    """
    Given a local laz file, return the coordinate reference system (CRS) of the point cloud.

    Parameters
    ----------
    lpc
        Path to the local laz file.

    Returns
    -------
    crs
        The coordinate reference system of the point cloud.
    """
    pipeline = pdal.Reader(lpc).pipeline()
    pipeline.execute()
    srs_wkt2 = pipeline.srswkt2
    crs = CRS.from_wkt(srs_wkt2)
    pipeline = None
    return crs


def return_lpc_bounds(lpc: str, output_crs: CRS = None) -> list:
    """
     Given a local laz file, return the bounds of the point cloud.

     Parameters
     ----------
     lpc
         Path to the local laz file.
     output_crs
         The coordinate reference system to transform the bounds to, by default None.

     Returns
    --------
     bounds
         The bounds of the point cloud in the format [xmin, ymin, xmax, ymax].
    """
    pipeline = pdal.Reader(lpc).pipeline()
    pipeline.execute()

    pdal_bounds = pipeline.quickinfo["readers.las"]["bounds"]
    # print(pdal_bounds)
    minx, miny, maxx, maxy = (
        pdal_bounds["minx"],
        pdal_bounds["miny"],
        pdal_bounds["maxx"],
        pdal_bounds["maxy"],
    )
    # print(f"Bounds of the point cloud: {minx}, {miny}, {maxx}, {maxy}")
    if output_crs is not None:
        if CRS.from_wkt(pipeline.srswkt2) != output_crs:
            output_bounds = transform_bounds(
                CRS.from_wkt(pipeline.srswkt2), output_crs, minx, miny, maxx, maxy
            )

    else:
        output_bounds = [minx, miny, maxx, maxy]
    pipeline = None
    return output_bounds

<<<<<<< HEAD
def return_local_lpc_reader(lpc: str,
                input_crs: CRS = None,
                output_crs: CRS = None,
                pointcloud_resolution: float = 1.0,
                aoi_bounds: gpd.GeoDataFrame  = None,
                buffer_value: int = 5, #this should be multiple of input resolution
                ) -> tuple[dict,CRS,list]:
=======

def return_local_lpc_reader(
    lpc: str,
    input_crs: CRS = None,
    output_crs: CRS = None,
    pointcloud_resolution: float = 1.0,
    aoi_bounds: gpd.GeoDataFrame = None,
    buffer_value: int = 5,  # this should be multiple of input resolution
) -> tuple[dict, CRS, list]:
>>>>>>> da7b9f8f
    """
    Given a local laz file, return the PDAL reader for the point cloud.

    Parameters
    ----------
    lpc
        Path to the local laz file.
<<<<<<< HEAD
    input_crs : pyproj.CRS, optional
        The coordinate reference system of the input point cloud, by default None.
        If not provided, we will try to read the CRS from the input point cloud.
    output_crs : pyproj.CRS, optional
        The coordinate reference system to transform the bounds to, by default None.
    aoi_bounds : gpd.GeoDataFrame, optional
        The area of interest bounds to intersect with the point cloud bounds, by default None.
    buffer_value : int, optional
        The buffer value in meters to apply to the bounds, by default 5.
=======
    input_crs
        Override CRS of the input point cloud.
    output_crs
        The CRS to transform the bounds to
    aoi_bounds
        The area of interest bounds to intersect with the point cloud bounds
    buffer_value
        The buffer value in meters to apply to the bounds

>>>>>>> da7b9f8f
    Returns
    -------
    reader
        The PDAL reader for the point cloud.
    in_crs
        The coordinate reference system of the point cloud.
    output_bounds
        The bounds of the point cloud in the format [xmin, ymin, xmax, ymax] for DEM gridding.
    """
    # first attempt is that we just use the bounds of the laz file and grid everything within it
    # after initial testing, we will perform intersection with the aoi_bounds, and crop the laz file to that bounds with some buffer, and then grid to that bounds without the buffer

    # get the bounds of the laz file
    bounds = return_lpc_bounds(lpc)
<<<<<<< HEAD
    if input_crs is not None:
        in_crs = input_crs
    else:
        in_crs = return_crs_local_lpc(lpc)
    
    #adding function to utilize
    #if the bounds are not in the output crs, transform them
    
    
    lpc_polygon = shapely.geometry.Polygon.from_bounds(*bounds)
    lpc_gdf = gpd.GeoDataFrame(
        geometry=[lpc_polygon], crs=in_crs, index=[0]
    )
    aoi_bounds_in_crs = aoi_bounds.to_crs(in_crs)

    
    reader = {
        "type": "readers.las",
        "filename": lpc}
=======
    if input_crs is None:
        input_crs = return_crs_local_lpc(lpc)

    # adding function to utilize
    # if the bounds are not in the output crs, transform them

    lpc_polygon = shapely.geometry.Polygon.from_bounds(*bounds)
    lpc_gdf = gpd.GeoDataFrame(geometry=[lpc_polygon], crs=input_crs, index=[0])
    aoi_bounds_in_crs = aoi_bounds.to_crs(input_crs)

    reader = {"type": "readers.las", "filename": lpc}
>>>>>>> da7b9f8f
    pipeline = {"pipeline": [reader]}

    intersection = lpc_gdf.intersection(aoi_bounds_in_crs.unary_union)

    if not intersection.is_empty.any():
        return_reader = True

        if intersection.area.values[0] < lpc_gdf.area.values[0]:
            output_bounds = intersection.total_bounds
            # crop to extent of intersection area
            if buffer_value is not None:
<<<<<<< HEAD
                intersection = intersection.buffer(buffer_value) 
=======
                intesection = intersection.buffer(buffer_value)
>>>>>>> da7b9f8f
            intersection_bounds = intersection.total_bounds

            crop_filter = {
                "type": "filters.crop",
                "bounds": f"([{intersection_bounds[0]},{intersection_bounds[2]}],"
                f"[{intersection_bounds[1]},{intersection_bounds[3]}])",
            }
            pipeline["pipeline"] += [crop_filter]

        else:
            output_bounds = bounds

    else:
        return_reader = False
    if return_reader:
        if output_crs is not None:
            if input_crs != output_crs:
                output_bounds = transform_bounds(input_crs, output_crs, *output_bounds)

        tapped_bounds = tap_bounds(output_bounds, pointcloud_resolution)

        return pipeline, input_crs, tapped_bounds
    else:
        return None, None, None


# need to revisit this, a lot of the functionality is not used


def create_pdal_pipeline(
    filter_low_noise: bool = False,
    filter_high_noise: bool = False,
    hag_nn: float = None,
    filter_road: bool = False,
    reset_classes: bool = False,
    reclassify_ground: bool = False,
    return_only_ground: bool = False,
    percentile_filter: bool = False,
    percentile_threshold: float = 0.95,
    group_filter: str = "first,only",
    reproject: bool = True,
    proj_pipeline: str = None,
    save_pointcloud: bool = False,
    pointcloud_file: str = "pointcloud",
    input_crs: CRS = None,
    output_crs: CRS = None,
    output_type: str = "laz",
) -> dict:
    """
    Create a PDAL pipeline for processing point clouds.

    Parameters
    ----------
    filter_low_noise
        Whether to filter low noise points, by default False.
    filter_high_noise
        Whether to filter high noise points, by default False.
<<<<<<< HEAD
    hag_nn : float, optional
        If specified, the height above ground (HAG) will be calculated using all nearest ground classified points, and all points greater than this value will be classified as high noise, by default None.
    filter_road : bool, optional
=======
    filter_road
>>>>>>> da7b9f8f
        Whether to filter road points, by default False.
    reset_classes
        Whether to reset point classifications, by default False.
    reclassify_ground
        Whether to reclassify ground points, by default False.
    return_only_ground
        Whether to return only ground points, by default False.
    percentile_filter
        Whether to apply a percentile filter, by default False.
    percentile_threshold
        The percentile threshold for the filter, by default 0.95.
    group_filter
        The group filter to apply, by default "first,only" for generating DSM.
    reproject
        Whether to reproject the point cloud, by default True.
<<<<<<< HEAD
    proj_pipeline : str, optional
        A PROJ pipeline string to be used for reprojection of the point cloud. If specified, this will be used in combination with the input_crs and output_crs options.
    save_pointcloud : bool, optional
=======
    save_pointcloud
>>>>>>> da7b9f8f
        Whether to save the point cloud to a file, by default False.
    pointcloud_file
        The filename for the output point cloud, by default 'pointcloud'.
    input_crs
        The input coordinate reference system, by default None.
    output_crs
        The output coordinate reference system, by default None.
    output_type
        The output type, either 'las' or 'laz', by default 'laz' if save_pointcloud is True.

    Returns
    -------
    dict
        A PDAL pipeline for processing point clouds.
    """
    # this is probably not needed, revisit
    assert abs(percentile_threshold) <= 1, (
        "Percentile threshold must be in range [0, 1]"
    )
    # assert output_type in ["las", "laz"], "Output type must be either 'las' or 'laz'"
    # assert output_crs is not None, "Argument 'output_crs' must be explicitly specified!"

    stage_filter_low_noise = {"type": "filters.range", "limits": "Classification![7:7]"}
    stage_filter_high_noise = {
        "type": "filters.range",
        "limits": "Classification![18:18]",
    }
    stage_filter_road = {"type": "filters.range", "limits": "Classification![11:11]"}
    stage_reset_classes = {"type": "filters.assign", "value": "Classification = 0"}
    stage_reclassify_ground = {
        "type": "filters.smrf",
        # added from pdal smrf documentation, in turn from Pingel, 2013
        "scalar": 1.2,
        "slope": 0.2,
        "threshold": 0.45,
        "window": 8.0,
    }
    stage_group_filter = {"type": "filters.returns", "groups": group_filter}
    stage_percentile_filter = {
        "type": "filters.python",
        "script": "filter_percentile.py",
        "pdalargs": {"percentile_threshold": percentile_threshold},
        "function": "filter_percentile",
        "module": "anything",
    }
    stage_return_ground = {"type": "filters.range", "limits": "Classification[2:2]"}

    stage_save_pointcloud_las = {
        "type": "writers.las",
        "filename": f"{pointcloud_file}.las",
    }

    stage_save_pointcloud_laz = {
        "type": "writers.las",
        "compression": "true",
        "minor_version": "2",
        "dataformat_id": "0",
        "filename": f"{pointcloud_file}.laz",
    }

    # Build pipeline
    pipeline = []

    # resetting the original classifications resets
    # all point classifications to 0 (Unclassified)
    if reset_classes:
        pipeline.append(stage_reset_classes)
        if reclassify_ground:
            pipeline.append(stage_reclassify_ground)
    else:
        # we apply the percentile filter first as it
        # classifies detected outliers as 'high noise'
        
        if percentile_filter:
            pipeline.append(stage_percentile_filter)
        if filter_low_noise:
            pipeline.append(stage_filter_low_noise)
        if hag_nn is not None:
            # if hag_nn is specified, we classify all points with HAG greater than hag_nn as high noise
            stage_hag_nn = {
                "type": "filters.hag_nn"}
            stage_hag_nn_filter = {
                "type": "filters.assign",
                "value": [f"Classification = 18 WHERE HeightAboveGround > {hag_nn}"]
            }
            pipeline.append(stage_hag_nn)
            pipeline.append(stage_hag_nn_filter)

            filter_high_noise = True # ensure that we filter high noise points if hag_nn is specified
        if percentile_filter or filter_high_noise:
            pipeline.append(stage_filter_high_noise)
        if filter_road:
            pipeline.append(stage_filter_road)
        if group_filter is not None:
            pipeline.append(stage_group_filter)
    # For creating DTMs, we want to process only ground returns
    if return_only_ground:
        pipeline.append(stage_return_ground)

    if (output_crs is not None) & (input_crs is not None) and (reproject is True):
<<<<<<< HEAD
        if proj_pipeline is not None:
            stage_reprojection = {"type": "filters.projpipeline", "out_srs": str(output_crs)}
            stage_reprojection["coord_op"] = proj_pipeline
        else:
            stage_reprojection = {"type": "filters.reprojection", "out_srs": str(output_crs)}
            stage_reprojection["in_srs"] = str(input_crs)
=======
        stage_reprojection = {
            "type": "filters.reprojection",
            "out_srs": str(output_crs),
        }
        stage_reprojection["in_srs"] = str(input_crs)
>>>>>>> da7b9f8f
        pipeline.append(stage_reprojection)

    # the pipeline can save the pointclouds to a separate file if needed
    if save_pointcloud:
        if output_type == "laz":
            pipeline.append(stage_save_pointcloud_laz)
        else:
            pipeline.append(stage_save_pointcloud_las)

    return pipeline


def create_dem_stage(
    dem_filename: str,
    extent: list,
    pointcloud_resolution: float = 1.0,
    gridmethod: str = "idw",
    dimension: str = "Z",
) -> list:
    """
    Create a PDAL stage for generating a DEM from a point cloud.

    Parameters
    ----------
    dem_filename
        The filename for the output DEM
    extent
        The extent of the DEM in the format [xmin, ymin, xmax, ymax]
    pointcloud_resolution
        The resolution of the point cloud
    gridmethod
        The grid method to use for generating the DEM, by default 'idw'
    dimension
        The dimension to use for the DEM, by default 'Z'

    Returns
    -------
    dem_stage
        A list of PDAL stages for generating the DEM
    """

    # compute raster width and height
    width = (extent[2] - extent[0]) / pointcloud_resolution
    height = (extent[3] - extent[1]) / pointcloud_resolution
    origin_x = extent[0]
    origin_y = extent[1]
    dem_stage = {
        "type": "writers.gdal",
        "filename": dem_filename,
        "gdaldriver": "GTiff",
        "nodata": -9999,
        "data_type": "float32",
        "output_type": gridmethod,
        "resolution": float(pointcloud_resolution),
        "origin_x": origin_x,
        "origin_y": origin_y,
        "width": width,
        "height": height,
        "gdalopts": "COMPRESS=LZW,TILED=YES,blockxsize=256,blockysize=256,COPY_SRC_OVERVIEWS=YES",
    }

    dem_stage.update({"dimension": dimension})

    return [dem_stage]


def raster_mosaic(
    img_list: list,
    outfn: str,
    cog: bool = False,
    out_extent: list = None,
) -> None:
    """
    Given a list of input images, mosaic them into a COG raster by using vrt and gdal_translate

    Parameters
    ----------
    img_list
        List of input images to be mosaiced
    outfn
        Path to output mosaiced image
    cog
        Whether to create a COG-complaint raster (compressed and tiled)
    out_extent
        The extent of the output raster in the format [minx, miny, maxx, maxy]

    Returns
    -------
    None
    """
    # create vrt
    if type(img_list) is tuple:
        img_list = list(img_list)

    # Filter out None values from the image list
    img_list = [img for img in img_list if img is not None]
    vrt_fn = Path(outfn).with_suffix(".vrt")
    gdal.BuildVRT(vrt_fn, img_list, callback=gdal.TermProgress_nocb)
    if out_extent is not None:
        minx, miny, maxx, maxy = out_extent
        out_extent = [minx, maxy, maxx, miny]
    if cog:
        # translate to COG
        print(out_extent)
        gdal.Translate(
            outfn,
            vrt_fn,
            projWin=out_extent,
            creationOptions=["COMPRESS=LZW", "TILED=YES"],
            callback=gdal.TermProgress_nocb,
        )

    else:
        print(out_extent)
        gdal.Translate(
            outfn, vrt_fn, projWin=out_extent, callback=gdal.TermProgress_nocb
        )
    # delete vrt
    os.remove(vrt_fn)


### Functions for datum checks


def get_esa_worldcover(
    bbox_input: gpd.GeoDataFrame
    | tuple
    | shapely.geometry.base.BaseGeometry
    | None = None,
    version: str = "v200",
    mask_nodata: bool = False,
) -> xr.DataArray:
    """
    Adapted from easysnowdata.remote_sensing.get_esa_worldcover (MIT license)
    Author: Eric Gagliano https://github.com/egagli/easysnowdata/blob/main/easysnowdata/remote_sensing.py
    Fetches 10m ESA WorldCover global land cover data (2020 v100 or 2021 v200) for a given bounding box.

    Description:
    The discrete classification maps provide 11 classes defined using the Land Cover Classification System (LCCS)
    developed by the United Nations (UN) Food and Agriculture Organization (FAO).

    Parameters
    ----------
    bbox_input
        GeoDataFrame containing the bounding box, or a tuple of (xmin, ymin, xmax, ymax), or a Shapely geometry.
    version
        Version of the WorldCover data. The two versions are v100 (2020) and v200 (2021). Default is 'v200'.
    mask_nodata
        Whether to mask no data values. Default is False.
        If False: (dtype=uint8, rio.nodata=0, rio.encoded_nodata=None)
        If True: (dtype=float32, rio.nodata=nan, rio.encoded_nodata=0)

    Returns
    -------
    worldcover_da
        WorldCover DataArray with class information in attributes.

    Examples
    --------
    >>> import geopandas as gpd
    >>> import easysnowdata
    >>>
    >>> # Define a bounding box for Mount Rainier
    >>> bbox = (-121.94, 46.72, -121.54, 46.99)
    >>>
    >>> # Fetch WorldCover data for the area
    >>> worldcover_da = easysnowdata.remote_sensing.get_esa_worldcover(bbox)
    >>>
    >>> # Plot the data using the example plot function
    >>> f, ax = worldcover_da.attrs['example_plot'](worldcover_da)

    Notes
    -----
    Data citation:
    Zanaga, D., Van De Kerchove, R., De Keersmaecker, W., Souverijns, N., Brockmann, C., Quast, R., Wevers, J., Grosu, A.,
    Paccini, A., Vergnaud, S., Cartus, O., Santoro, M., Fritz, S., Georgieva, I., Lesiv, M., Carter, S., Herold, M., Li, Linlin,
    Tsendbazar, N.E., Ramoino, F., Arino, O. (2021). ESA WorldCover 10 m 2020 v100. doi:10.5281/zenodo.5571936.
    """

    def get_class_info():
        classes = {
            10: {"name": "Tree cover", "color": "#006400"},
            20: {"name": "Shrubland", "color": "#FFBB22"},
            30: {"name": "Grassland", "color": "#FFFF4C"},
            40: {"name": "Cropland", "color": "#F096FF"},
            50: {"name": "Built-up", "color": "#FA0000"},
            60: {"name": "Bare / sparse vegetation", "color": "#B4B4B4"},
            70: {"name": "Snow and ice", "color": "#F0F0F0"},
            80: {"name": "Permanent water bodies", "color": "#0064C8"},
            90: {"name": "Herbaceous wetland", "color": "#0096A0"},
            95: {"name": "Mangroves", "color": "#00CF75"},
            100: {"name": "Moss and lichen", "color": "#FAE6A0"},
        }
        return classes

    # Convert the input to a GeoDataFrame if it's not already one
    bbox_gdf = convert_bbox_to_geodataframe(bbox_input)

    if version == "v100":
        version_year = "2020"
    elif version == "v200":
        version_year = "2021"
    else:
        raise ValueError("Incorrect version number. Please provide 'v100' or 'v200'.")
    import planetary_computer

    catalog = pystac_client.Client.open(
        "https://planetarycomputer.microsoft.com/api/stac/v1",
        modifier=planetary_computer.sign_inplace,
    )
    search = catalog.search(collections=["esa-worldcover"], bbox=bbox_gdf.total_bounds)
    worldcover_da = (
        odc.stac.load(
            search.items(), bbox=bbox_gdf.total_bounds, bands="map", chunks={}
        )["map"]
        .sel(time=version_year)
        .squeeze()
    )

    if mask_nodata:
        worldcover_da = worldcover_da.where(worldcover_da > 0)
        worldcover_da.rio.write_nodata(0, encoded=True, inplace=True)

    worldcover_da.attrs["class_info"] = get_class_info()
    # worldcover_da.attrs["cmap"] = get_class_cmap(worldcover_da.attrs["class_info"])
    worldcover_da.attrs["data_citation"] = (
        "Zanaga, D., Van De Kerchove, R., De Keersmaecker, W., Souverijns, N., Brockmann, C., Quast, R., Wevers, J., Grosu, A., Paccini, A., Vergnaud, S., Cartus, O., Santoro, M., Fritz, S., Georgieva, I., Lesiv, M., Carter, S., Herold, M., Li, Linlin, Tsendbazar, N.E., Ramoino, F., Arino, O. (2021). ESA WorldCover 10 m 2020 v100. doi:10.5281/zenodo.5571936."
    )

    # worldcover_da.attrs['example_plot'] = plot_classes

    return worldcover_da


def fetch_worldcover(
    raster_fn: str, match_grid_da: xr.DataArray = None
) -> xr.DataArray:
    """
    Fetches ESA WorldCover data for a given raster file extent.
    This function retrieves the ESA WorldCover data for the area defined by the raster file's extent.

    Parameters
    ----------
    raster_fn
        Path to the raster file
    match_grid_da
        Match the grid of the output data array to this data array. Default is None.

    Returns
    -------
    da_wc
        A DataArray containing the ESA WorldCover data for the specified area.
    """

    with rasterio.open(raster_fn) as dataset:
        bounds = dataset.bounds
        bounds = rasterio.warp.transform_bounds(dataset.crs, "EPSG:4326", *bounds)
        bbox_gdf = gpd.GeoDataFrame(
            geometry=[shapely.box(*bounds)], crs="EPSG:4326", index=[0]
        )

    da_wc = get_esa_worldcover(bbox_gdf, mask_nodata=True)
    if match_grid_da is not None:
        da_wc = da_wc.rio.reproject_match(
            match_grid_da, resampling=rasterio.enums.Resampling.nearest
        )
    return da_wc


def common_mask(da_list: list, apply: bool = False) -> list | np.ndarray:
    """
    From a list of xarray dataarray objects sharing the same projection/extent/res, compute common mask where all input datasets have non-nan pixels

    Parameters
    ----------
    da_list
        List of xarray DataArray objects to compute the common mask from.
    apply
        If True, apply the common mask to the input DataArray objects. Default is False.

    Returns
    -------
    list or np.array
        If apply is True, returns a list of DataArray objects with the common mask applied.
        If apply is False, returns a numpy array representing the common mask.
    """
    # load nan layers as numpy array
    nan_arrays = np.array([np.isnan(da.values) for da in da_list])
    common_mask = 1 - np.any(nan_arrays, axis=0)

    if apply:
        common_mask_da_list = [da.where(common_mask, np.nan) for da in da_list]
        return common_mask_da_list
    else:
        return common_mask


def convert_bbox_to_geodataframe(
    bbox_input: gpd.GeoDataFrame | tuple | shapely.geometry.base.BaseGeometry,
) -> gpd.GeoDataFrame:
    """
    Adapted from easysnowdata.remote_sensing.get_esa_worldcover (MIT license)
    Author: Eric Gagliano https://github.com/egagli/easysnowdata/blob/main/easysnowdata/utils.py
    Converts the input to a GeoDataFrame.

    This function takes various input formats representing a bounding box and converts them
    to a standardized GeoDataFrame format.

    Parameters
    ----------
    bbox_input : GeoDataFrame or tuple or Shapely geometry or None
        The input bounding box in various formats.

    Returns
    -------
    GeoDataFrame
        The converted bounding box as a GeoDataFrame.

    Notes
    -----
    If no bounding box is provided (None), it returns a GeoDataFrame representing the entire world.
    """
    if bbox_input is None:
        # If no bounding box is provided, use the entire world
        print("No spatial subsetting because bbox_input was not provided.")
        bbox_input = gpd.GeoDataFrame(
            geometry=[shapely.geometry.box(-180, -90, 180, 90)], crs="EPSG:4326"
        )
    if isinstance(bbox_input, gpd.GeoDataFrame):
        # If it's already a GeoDataFrame, return it
        return bbox_input
    if isinstance(bbox_input, tuple) and len(bbox_input) == 4:
        # If it's a tuple of four elements, treat it as (xmin, ymin, xmax, ymax)
        bbox_input = gpd.GeoDataFrame(
            geometry=[shapely.geometry.box(*bbox_input)], crs="EPSG:4326"
        )
    elif isinstance(bbox_input, shapely.geometry.base.BaseGeometry):
        # If it's a Shapely geometry, convert it to a GeoDataFrame
        bbox_input = gpd.GeoDataFrame(geometry=[bbox_input], crs="EPSG:4326")

    return bbox_input


def get_copernicus_dem(
    bbox_input: gpd.GeoDataFrame
    | tuple
    | shapely.geometry.base.BaseGeometry
    | None = None,
    resolution: int = 30,
) -> xr.DataArray:
    """
    Adapted from easysnowdata.remote_sensing.get_esa_worldcover (MIT license)
    Author: Eric Gagliano https://github.com/egagli/easysnowdata/blob/main/easysnowdata/topography.py

    Fetches 30m or 90m Copernicus DEM from Microsoft Planetary Computer.

    This function retrieves the Copernicus Digital Elevation Model (DEM) data for a specified
    bounding box and resolution. The DEM represents the surface of the Earth including buildings,
    infrastructure, and vegetation.

    Parameters
    ----------
    bbox_input
        GeoDataFrame containing the bounding box, or a tuple of (xmin, ymin, xmax, ymax), or a Shapely geometry.
    resolution
        The resolution of the DEM, either 30 or 90 meters. Default is 30.

    Returns
    -------
    cop_dem_da
        A DataArray containing the Copernicus DEM data for the specified area.

    Raises
    ------
    ValueError
        If the resolution is not 30 or 90 meters.

    Notes
    -----
    The Copernicus DEM is a Digital Surface Model (DSM) derived from the WorldDEM, with additional
    editing applied to water bodies, coastlines, and other special features.

    Data citation:
    European Space Agency, Sinergise (2021). Copernicus Global Digital Elevation Model.
    Distributed by OpenTopography. https://doi.org/10.5069/G9028PQB. Accessed: 2024-03-18
    """
    import planetary_computer

    if resolution != 30 and resolution != 90:
        raise ValueError(
            "Copernicus DEM resolution is available in 30m and 90m. Please select either 30 or 90."
        )

    # Convert the input to a GeoDataFrame if it's not already one
    bbox_gdf = convert_bbox_to_geodataframe(bbox_input)

    catalog = pystac_client.Client.open(
        "https://planetarycomputer.microsoft.com/api/stac/v1",
        modifier=planetary_computer.sign_inplace,
    )
    search = catalog.search(
        collections=[f"cop-dem-glo-{resolution}"], bbox=bbox_gdf.total_bounds
    )
    cop_dem_da = odc.stac.load(search.items(), bbox=bbox_gdf.total_bounds, chunks={})[
        "data"
    ].squeeze()
    cop_dem_da = cop_dem_da.rio.write_nodata(-32767, encoded=True)

    return cop_dem_da


def fetch_cop30(raster_fn: str, match_grid_da: xr.DataArray = None) -> xr.DataArray:
    """
    Fetches Copernicus DEM data for a given raster file extent.
    This function retrieves the Copernicus DEM data for the area defined by the raster file's extent.

    Parameters
    ----------
    raster_fn
        Path to the raster file.
    match_grid_da
        Match the grid of the output data array to this data array. Default is None.

    Returns
    -------
    cop_da
        A DataArray containing the Copernicus DEM EGM2008 data for the specified area.
    """
    with rasterio.open(raster_fn) as dataset:
        bounds = dataset.bounds
        bounds = rasterio.warp.transform_bounds(dataset.crs, "EPSG:4326", *bounds)
        bbox_gdf = gpd.GeoDataFrame(
            geometry=[shapely.box(*bounds)], crs="EPSG:4326", index=[0]
        )
    cop_da = get_copernicus_dem(bbox_gdf, resolution=30)
    if match_grid_da is not None:
        cop_da = cop_da.rio.reproject_match(
            match_grid_da, resampling=rasterio.enums.Resampling.bilinear
        )
    return cop_da


def confirm_3dep_vertical(raster_fn: str, bare_diff_tolerance: float = 3.0) -> bool:
    """
    Check if the 3DEP LiDAR DSM is with respect to geoid or ellipsoid by comparing it with COP30 EGM2008 DEM

    Parameters
    ----------
    raster_fn : str
        Path to the raster file.
    bare_diff_tolerance : float, optional
        Tolerance for the difference between COP30 EGM2008 and 3DEP LiDAR DSM over bareground and sparse vegetation surfaces, by default 3.0.

    Returns
    -------
    bool
        True if the 3DEP LiDAR DSM is with respect to geoid, False otherwise.
    """

    lidar_da = rioxarray.open_rasterio(raster_fn, masked=True).squeeze()
    worldcover_da = fetch_worldcover(raster_fn, lidar_da)
    cop30_da = fetch_cop30(raster_fn, lidar_da)
    lidar_da_masked, worldcover_da_masked, cop30_da_masked = common_mask(
        [lidar_da, worldcover_da, cop30_da], apply=True
    )
    dem_diff = lidar_da_masked - cop30_da_masked
    ## Mask out bare and sparse vegetation class
    bare_sparse_mask = worldcover_da_masked == 60
    dem_diff_bare = dem_diff.where(bare_sparse_mask, np.nan)
    median_diff = np.nanmedian(dem_diff_bare.values)
    print(
        f"Observed difference between COP30 EGM2008 and 3DEP LiDAR DSM over bareground and sparse vegetation surfaces is {median_diff:.2f} m"
    )
    if np.abs(median_diff) <= bare_diff_tolerance:
        # this means that both COP30 and 3DEP LiDAR DSM are with respect to geoid
        print(
            "Looks like the 3DEP height estimates are with respect to geoid, will apply vertical datum shift to return heights with respect to ellipsoid"
        )
        out = True
    else:
        # this means that 3DEP LiDAR DSM is with respect to ellipsoid
        print(
            "Looks like the 3DEP height estimates are already with respect to ellipsoid, geoid to ellipsoid transformation will not be attempted"
        )
        out = False
    return out


def check_raster_validity(raster_fn: str) -> bool:
    """
    Check if a raster file is valid and can be opened using rioxarray and CRS check

    Parameters
    ----------
    raster_fn
        Path to the raster file.

    Returns
    -------
    bool
        True if the raster file is valid, False otherwise.
    """
    da = rioxarray.open_rasterio(raster_fn, masked=True).squeeze()
    if da.rio.crs is None:
        # print(f"Raster {raster_fn} does not have a valid CRS.")
        out = False
    else:
        # print(f"Raster {raster_fn} has a valid CRS.")
        out = True
    da = None
    return out


def gdal_warp(
    src_fn: str,
    dst_fn: str,
    src_srs: str,
    dst_srs: str,
    res: float = 1.0,
    resampling_alogrithm: str = "bilinear",
    out_extent: list = None,
) -> None:
    """
    Warp a raster file to a new coordinate reference system and resolution using GDAL.

    Parameters
    ----------
    src_fn
        Path to the source raster file.
    dst_fn
        Path to the destination raster file.
    src_srs
        Source coordinate reference system in WKT format.
    dst_srs
        Destination coordinate reference system in WKT format
    res
        Resolution for the output raster, by default 1.0.
    resampling_alogrithm
        Resampling algorithm to use, by default 'cubic'.
    out_extent
        The extent of the output raster in the format [minx, miny, maxx, maxy], by default None.

    Returns
    -------
    None
    This function does not return anything, it writes the output raster to the specified file.
    """
    tolerance = 0
    resampling_mapping = {
        "nearest": gdalconst.GRA_NearestNeighbour,
        "bilinear": gdalconst.GRA_Bilinear,
        "cubic": gdalconst.GRA_Cubic,
        "cubic_spline": gdalconst.GRA_CubicSpline,
    }
    resampling_alg = resampling_mapping[resampling_alogrithm]

    gdal.SetConfigOption("GDAL_NUM_THREADS", "ALL_CPUS")
    ds = gdal.Warp(
        dst_fn,
        src_fn,
        resampleAlg=resampling_alg,
        srcSRS=src_srs,
        xRes=res,
        yRes=res,
        dstSRS=dst_srs,
        errorThreshold=tolerance,
        targetAlignedPixels=True,
        # use directly output format as COG when gaussian overview resampling is implemented upstream in GDAL
        outputBounds=out_extent,
<<<<<<< HEAD
        creationOptions=["COMPRESS=LZW", "TILED=YES", "COPY_SRC_OVERVIEWS=YES","BIGTIFF=IF_SAFER"],
=======
        creationOptions=[
            "COMPRESS=LZW",
            "TILED=YES",
            "COPY_SRC_OVERVIEWS=YES",
            "BIGTIFF=IF_NEEDED",
        ],
        multithread=True,
>>>>>>> da7b9f8f
        callback=gdal.TermProgress_nocb,
    )
    gdal.SetConfigOption("GDAL_NUM_THREADS", None)
    ds.Close()


<<<<<<< HEAD

def gdal_add_overview(raster_fn: str,ensure_cog=True) -> None:
=======
def gdal_add_overview(raster_fn: str) -> None:
>>>>>>> da7b9f8f
    """
    Add Gaussian overviews to a raster file using GDAL.
    Converts the raster to a COG, 
        as adding Gaussian overviews added to tiled and compressed rasters does not automatically ensure COG compliance

    Parameters
    ----------
    raster_fn
        Path to the raster file.
<<<<<<< HEAD
    ensure_cog : bool, optional
        Whether to ensure the output raster is a COG, by default True.
=======

    Returns
    -------
    None
    This function does not return anything, it writes the output raster to the specified file.
>>>>>>> da7b9f8f
    """
    print(f"Adding Gaussian overviews to {raster_fn}")
    with gdal.OpenEx(raster_fn, 1, open_options=["IGNORE_COG_LAYOUT_BREAK=YES"]) as ds:
        gdal.SetConfigOption("COMPRESS_OVERVIEW", "DEFLATE")
<<<<<<< HEAD
        ds.BuildOverviews(
            "GAUSS", [2, 4, 8, 16, 32, 64], callback=gdal.TermProgress_nocb
        )
    
    if ensure_cog:
        temp_fn =Path(raster_fn).parent / f"{Path(raster_fn).stem}-cop-temp.tif"
        gdal.Translate(
            str(temp_fn),
            raster_fn,
            format="COG",
            creationOptions=["OVERVIEWS=FORCE_USE_EXISTING","BIGTIFF=IF_SAFER"],
            callback=gdal.TermProgress_nocb,
        )
        rename_rasters(str(temp_fn), raster_fn)

=======
        ds.BuildOverviews("GAUSS", [2, 4, 8, 16], callback=gdal.TermProgress_nocb)
>>>>>>> da7b9f8f


###### Provider specific functions to return appropriate pipelines for raster creation


def create_lpc_pipeline(
    local_laz_dir: str,
    input_crs: str,
    target_wkt: str,
    output_prefix: str,
    extent_polygon: str,
    input_crs: str = None,
    proj_pipeline: str = None,
    raster_resolution: float = 1.0,
<<<<<<< HEAD
    filter_high_noise: bool = True,
    hag_nn: float = None,
    buffer_value: float = 5.0) -> tuple[list, list, list, list]:
=======
    buffer_value: float = 5.0,
) -> tuple[list, list, list, list]:
>>>>>>> da7b9f8f
    """
    Create PDAL pipelines for processing local LiDAR point clouds (LPC) to generate DEM products

    Parameters
    ----------
    local_laz_dir
        Directory containing local LiDAR point cloud files in LAZ or LAS format.
    input_crs
        Override input file CRS.
    target_wkt
        Path to the target WKT file defining the output coordinate reference system.
    output_prefix
        Prefix for the output files, which will be used to create output file names.
    extent_polygon
        Path to a polygon file defining the area of interest (AOI) for processing.
<<<<<<< HEAD
    input_crs : str, optional
        The input coordinate reference system in WKT format, by default None.
        If None, the CRS will be read from the point cloud files.
    proj_pipeline : str, optional
        PROJ pipeline string for reprojection, by default None.
        If None, the reprojection will be handled by GDAL using the input and output CRS.
    raster_resolution : float, optional
        Resolution for the output raster files, by default 1.0.
    filter_high_noise : bool, optional
        Remove high noise points (classification==18) from the point cloud before DSM and surface intensity processing. Default is True.
    hag_nn : float, optional
        If specified, the height above ground (HAG) will be calculated using all nearest ground classied points, and all points greater than this value will be classified as high noise, by default None.
    buffer_value : float, optional
        Buffer value to apply to the AOI bounds when reading points for rasterization, by default 5.0.
    
=======
    raster_resolution
        Resolution for the output raster files.
    buffer_value
        Buffer value to apply to the AOI bounds when reading points for rasterization.

>>>>>>> da7b9f8f
    Returns
    -------
    dsm_pipeline_list
        List of paths to PDAL pipeline configuration files for generating DSMs.
    dtm_pipeline_no_fill_list
        List of paths to PDAL pipeline configuration files for generating DTM without interpolation.
    dtm_pipeline_fill_list
        List of paths to PDAL pipeline configuration files for generating DTM with interpolation.
    intensity_pipeline_list
        List of paths to PDAL pipeline configuration files for generating intensity rasters.
    """
    lpc_files = sorted(Path(local_laz_dir).glob("*.laz"))
    lpc_files += sorted(Path(local_laz_dir).glob("*.las"))
    print(f"Number of local laz files: {len(lpc_files)}")
    readers = []
    original_extents = []
    input_crs_list = []
    aoi_bounds = gpd.read_file(extent_polygon)
    if isinstance(target_wkt, Path):
        target_wkt = str(target_wkt)
    for idx, lpc in enumerate(lpc_files):
        reader, in_crs, out_extent = return_local_lpc_reader(
<<<<<<< HEAD
        str(lpc),
        output_crs=target_wkt,
        pointcloud_resolution=1.0,
        aoi_bounds=aoi_bounds,
        buffer_value=buffer_value,
        input_crs=input_crs)
        #print(reader)
=======
            str(lpc),
            input_crs=input_crs,
            output_crs=target_wkt,
            pointcloud_resolution=1.0,
            aoi_bounds=aoi_bounds,
            buffer_value=buffer_value,
        )
        # print(reader)
>>>>>>> da7b9f8f
        if reader is not None:
            readers.append(reader)
            original_extents.append(out_extent)
            input_crs_list.append(in_crs)
<<<<<<< HEAD
    
=======

>>>>>>> da7b9f8f
    output_path = Path(output_prefix).parent
    prefix = Path(output_prefix).name
    output_path = Path(output_path)
    output_path.mkdir(exist_ok=True)
    print(f"Number of readers: {len(readers)}")
    with open(target_wkt, "r") as f:
        contents = f.read()
    out_crs = CRS.from_string(contents)

    dsm_pipeline_list = []
    dtm_pipeline_no_fill_list = []
    dtm_pipeline_fill_list = []
    intensity_pipeline_list = []

    for i, reader in enumerate(readers):
        # print(f"Processing reader #{i}")
        dsm_file = output_path / f"{prefix}_dsm_tile_aoi_{str(i).zfill(4)}.tif"
        dtm_file_no_z_fill = (
            output_path / f"{prefix}_dtm_tile_aoi_no_fill{str(i).zfill(4)}.tif"
        )
        dtm_file_z_fill = (
            output_path / f"{prefix}_dtm_tile_aoi_fill4_{str(i).zfill(4)}.tif"
        )
        intensity_file = (
            output_path / f"{prefix}_intensity_tile_aoi_{str(i).zfill(4)}.tif"
        )

        pipeline_dsm = copy.deepcopy(reader)
        pipeline_dtm_no_z_fill = copy.deepcopy(reader)
        pipeline_dtm_z_fill = copy.deepcopy(reader)
        pipeline_intensity = copy.deepcopy(reader)
        ## DSM creation block
        pipeline_dsm = reader
        pdal_pipeline_dsm = create_pdal_pipeline(
            group_filter="first,only",
<<<<<<< HEAD
            reproject=True, # reproject to the output CRS 
            proj_pipeline=proj_pipeline,           
            input_crs=input_crs_list[i],
            output_crs=out_crs,
            filter_high_noise=filter_high_noise,
            hag_nn=hag_nn)  
=======
            reproject=True,  # reproject to the output CRS
            input_crs=input_crs_list[i],
            output_crs=out_crs,
        )
>>>>>>> da7b9f8f
        dsm_stage = create_dem_stage(
            dem_filename=str(dsm_file),
            extent=original_extents[i],
            pointcloud_resolution=raster_resolution,
            gridmethod="idw",
            dimension="Z",
        )
        pipeline_dsm["pipeline"] += pdal_pipeline_dsm
        pipeline_dsm["pipeline"] += dsm_stage
        # Save a copy of each pipeline
        dsm_pipeline_config_fn = output_path / f"pipeline_dsm_{str(i).zfill(4)}.json"
        with open(dsm_pipeline_config_fn, "w") as f:
            f.write(json.dumps(pipeline_dsm))
        dsm_pipeline_list.append(dsm_pipeline_config_fn)
        # remove the pipeline from memory
        pipeline_dsm = None
        pdal_pipeline_dsm = None

        ## DTM creation block

        pdal_pipeline_dtm_no_z_fill = create_pdal_pipeline(
<<<<<<< HEAD
                return_only_ground=True,
                group_filter=None,
                reproject=True, # reproject to the output CRS 
                proj_pipeline=proj_pipeline,           
                input_crs=input_crs_list[i],
                output_crs=out_crs)  
        
        pdal_pipeline_dtm_z_fill = pdal_pipeline_dtm_no_z_fill.copy() #for later
=======
            return_only_ground=True,
            group_filter=None,
            reproject=True,  # reproject to the output CRS
            input_crs=input_crs_list[i],
            output_crs=out_crs,
        )

        pdal_pipeline_dtm_z_fill = pdal_pipeline_dtm_no_z_fill.copy()  # for later
>>>>>>> da7b9f8f

        dtm_stage = create_dem_stage(
            dem_filename=str(dtm_file_no_z_fill),
            extent=original_extents[i],
            pointcloud_resolution=raster_resolution,
            gridmethod="idw",
            dimension="Z",
        )
        pipeline_dtm_no_z_fill["pipeline"] += pdal_pipeline_dtm_no_z_fill
        pipeline_dtm_no_z_fill["pipeline"] += dtm_stage

        # Save a copy of each pipeline
        dtm_pipeline_config_fn = (
            output_path / f"pipeline_dtm_no_fill_{str(i).zfill(4)}.json"
        )
        with open(dtm_pipeline_config_fn, "w") as f:
            f.write(json.dumps(pipeline_dtm_no_z_fill))

        dtm_pipeline_no_fill_list.append(dtm_pipeline_config_fn)
        pipeline_dtm_no_z_fill = None
        pdal_pipeline_dtm_no_z_fill = None

        dtm_stage = create_dem_stage(
            dem_filename=str(dtm_file_z_fill),
            extent=original_extents[i],
            pointcloud_resolution=raster_resolution,
            gridmethod="idw",
            dimension="Z",
        )
        # add the z-fill stage to the pipeline
        dtm_stage[0]["window_size"] = 4

        pipeline_dtm_z_fill["pipeline"] += pdal_pipeline_dtm_z_fill
        pipeline_dtm_z_fill["pipeline"] += dtm_stage

        # Save a copy of each pipeline
        dtm_pipeline_config_fn = (
            output_path / f"pipeline_dtm_fill_{str(i).zfill(4)}.json"
        )
        with open(dtm_pipeline_config_fn, "w") as f:
            f.write(json.dumps(pipeline_dtm_z_fill))

        dtm_pipeline_fill_list.append(dtm_pipeline_config_fn)
        pipeline_dtm_z_fill = None
        pdal_pipeline_dtm_z_fill = None

        ## Intensity creation block

        pdal_pipeline_surface_intensity = create_pdal_pipeline(
<<<<<<< HEAD
                group_filter="first,only",
                reproject=True, # reproject to the output CRS            
                input_crs=input_crs_list[i],
                output_crs=out_crs,
                proj_pipeline=proj_pipeline,
                filter_high_noise=filter_high_noise,
                hag_nn=hag_nn)
=======
            group_filter="first,only",
            reproject=True,  # reproject to the output CRS
            input_crs=input_crs_list[i],
            output_crs=out_crs,
        )
>>>>>>> da7b9f8f

        intensity_stage = create_dem_stage(
            dem_filename=str(intensity_file),
            extent=original_extents[i],
            pointcloud_resolution=raster_resolution,
            gridmethod="idw",
            dimension="Intensity",
        )
        pipeline_intensity["pipeline"] += pdal_pipeline_surface_intensity
        pipeline_intensity["pipeline"] += intensity_stage

        # Save a copy of each pipeline
        intensity_pipeline_config_fn = (
            output_path / f"pipeline_intensity_{str(i).zfill(4)}.json"
        )
        with open(intensity_pipeline_config_fn, "w") as f:
            f.write(json.dumps(pipeline_intensity))

        intensity_pipeline_list.append(intensity_pipeline_config_fn)
        pipeline_intensity = None
        pdal_pipeline_surface_intensity = None

    # return the pipelines and filenames
    return (
        dsm_pipeline_list,  # list of PDAL pipelines for DSM creation
        dtm_pipeline_no_fill_list,  # list of PDAL pipelines for no-fill DTM creation
        dtm_pipeline_fill_list,  # list of PDAL pipelines for filled DTM creation
        intensity_pipeline_list,  # list of PDAL pipelines for Intensity creation
    )


def create_ept_3dep_pipeline(
    extent_polygon: str,
    target_wkt: str,
    output_prefix: str,
    raster_resolution: float = 1.0,
    tile_size_km: float = 1.0,
    buffer_value: float = 5.0,
    filter_high_noise: bool = True,
    hag_nn: float = None,
    process_specific_3dep_survey: str = None,
    process_all_intersecting_surveys: bool = False,
) -> tuple[list, list, list, list]:
    """
    Create PDAL pipelines for processing 3DEP EPT point clouds to generate DEM products.

    Parameters
    ----------
    extent_polygon
        Path to a polygon file defining the area of interest (AOI) for processing.
    target_wkt
        Path to the target WKT file defining the output coordinate reference system.
    output_prefix
        Prefix for the output files, which will be used to create output file names.
    raster_resolution
        Resolution for the output raster files, by default 1.0.
<<<<<<< HEAD
    filter_high_noise: bool, True
        Remove high noise points (classification==18) from the point cloud before DSM and surface intensity processing. Default is True.
    hag_nn : float, optional
        If specified, the height above ground (HAG) will be calculated using all nearest ground classified points, and all points greater than this value will be classified as high noise, by default None.
    tile_size_km : float, optional
=======
    tile_size_km
>>>>>>> da7b9f8f
        Size of the tiles in kilometers for processing, by default 1.0.
    buffer_value
        Buffer value to apply to the AOI bounds when reading points for rasterization, by default 5.0.
    process_specific_3dep_survey
        Specific 3DEP survey to process. If None, and process_all_intersecting_surveys is False, the first intersecting survey will be processed
    process_all_intersecting_surveys
        If True, all intersecting 3DEP surveys will be processed. Default is False.

    Returns
    -------
    dsm_pipeline_list
        List of paths to PDAL pipeline configuration files for generating DSMs.
    dtm_pipeline_no_fill_list
        List of paths to PDAL pipeline configuration files for generating DTM without interpolation.
    dtm_pipeline_fill_list
        List of paths to PDAL pipeline configuration files for generating DTM with interpolation.
    intensity_pipeline_list
        List of paths to PDAL pipeline configuration files for generating intensity rasters.
    """
    gdf = gpd.read_file(extent_polygon)

    # specify the output CRS of DEMs
    with open(target_wkt, "r") as f:
        OUTPUT_CRS = " ".join(f.read().replace("\n", "").split())
    # fetch the readers for the pointclouds
    readers, POINTCLOUD_CRS, extents, original_extents = return_readers(
        gdf,
        pointcloud_resolution=1,
        tile_size_km=tile_size_km,
        buffer_value=buffer_value,
        return_specific_3dep_survey=process_specific_3dep_survey,
        return_all_intersecting_surveys=process_all_intersecting_surveys,
    )

    output_path = Path(output_prefix).parent
    prefix = Path(output_prefix).name
    output_path = Path(output_path)
    output_path.mkdir(exist_ok=True)

    print(f"Number of readers: {len(readers)}")
    dsm_pipeline_list = []
    dtm_pipeline_no_fill_list = []
    dtm_pipeline_fill_list = []
    intensity_pipeline_list = []

    for i, reader in enumerate(readers):
        # print(f"Processing reader #{i}")
        dsm_file = output_path / f"{prefix}_dsm_tile_aoi_{str(i).zfill(4)}.tif"
        dtm_file_no_z_fill = (
            output_path / f"{prefix}_dtm_tile_aoi_no_fill{str(i).zfill(4)}.tif"
        )
        dtm_file_z_fill = (
            output_path / f"{prefix}_dtm_tile_aoi_fill4_{str(i).zfill(4)}.tif"
        )
        intensity_file = (
            output_path / f"{prefix}_intensity_tile_aoi_{str(i).zfill(4)}.tif"
        )
        ## DSM creation block
        pipeline_dsm = {"pipeline": [reader]}
        pdal_pipeline_dsm = create_pdal_pipeline(
<<<<<<< HEAD
                group_filter="first,only",
                reproject=False,
                input_crs=POINTCLOUD_CRS[i],
                filter_high_noise=filter_high_noise,
                hag_nn=hag_nn)
=======
            group_filter="first,only", reproject=False, input_crs=POINTCLOUD_CRS[i]
        )
>>>>>>> da7b9f8f

        dsm_stage = create_dem_stage(
            dem_filename=str(dsm_file),
            extent=original_extents[i],
            pointcloud_resolution=raster_resolution,
            gridmethod="idw",
            dimension="Z",
        )
        pipeline_dsm["pipeline"] += pdal_pipeline_dsm
        pipeline_dsm["pipeline"] += dsm_stage

        # Save a copy of each pipeline
        dsm_pipeline_config_fn = output_path / f"pipeline_dsm_{str(i).zfill(4)}.json"
        with open(dsm_pipeline_config_fn, "w") as f:
            f.write(json.dumps(pipeline_dsm))
        dsm_pipeline_list.append(dsm_pipeline_config_fn)
        # remove the pipeline from memory
        pipeline_dsm = None
        pdal_pipeline_dsm = None

        ## DTM creation block
        ## DTM creation block without z-fill
        pipeline_dtm_no_z_fill = {"pipeline": [reader]}
        pdal_pipeline_dtm_no_z_fill = create_pdal_pipeline(
            return_only_ground=True,
            group_filter=None,
            reproject=False,
            input_crs=POINTCLOUD_CRS[i],
        )
        pdal_pipeline_dtm_z_fill = pdal_pipeline_dtm_no_z_fill.copy()  # for later

        dtm_stage = create_dem_stage(
            dem_filename=str(dtm_file_no_z_fill),
            extent=original_extents[i],
            pointcloud_resolution=raster_resolution,
            gridmethod="idw",
            dimension="Z",
        )
        pipeline_dtm_no_z_fill["pipeline"] += pdal_pipeline_dtm_no_z_fill
        pipeline_dtm_no_z_fill["pipeline"] += dtm_stage

        # Save a copy of each pipeline
        dtm_pipeline_config_fn = (
            output_path / f"pipeline_dtm_no_fill_{str(i).zfill(4)}.json"
        )
        with open(dtm_pipeline_config_fn, "w") as f:
            f.write(json.dumps(pipeline_dtm_no_z_fill))
        dtm_pipeline_no_fill_list.append(dtm_pipeline_config_fn)
        pipeline_dtm_no_z_fill = None
        pdal_pipeline_dtm_no_z_fill = None

        # add this to make a DTM which has gaps filled by an intepolation window size of 4
        pipeline_dtm_z_fill = {"pipeline": [reader]}
        dtm_stage = create_dem_stage(
            dem_filename=str(dtm_file_z_fill),
            extent=original_extents[i],
            pointcloud_resolution=raster_resolution,
            gridmethod="idw",
            dimension="Z",
        )
        dtm_stage[0]["window_size"] = 4
        pipeline_dtm_z_fill["pipeline"] += pdal_pipeline_dtm_z_fill
        pipeline_dtm_z_fill["pipeline"] += dtm_stage

        # Save a copy of each pipeline
        dtm_pipeline_config_fn = (
            output_path / f"pipeline_dtm_fill_{str(i).zfill(4)}.json"
        )
        with open(dtm_pipeline_config_fn, "w") as f:
            f.write(json.dumps(pipeline_dtm_z_fill))
        dtm_pipeline_fill_list.append(dtm_pipeline_config_fn)
        pipeline_dtm_z_fill = None
        pdal_pipeline_dtm_z_fill = None

        ## Intensity pipeline
        pipeline_intensity = {"pipeline": [reader]}
        pdal_pipeline_surface_intensity = create_pdal_pipeline(
<<<<<<< HEAD
                return_only_ground=False,
                group_filter="first,only",
                reproject=False,
                input_crs=POINTCLOUD_CRS[i],
                filter_high_noise=filter_high_noise,
                hag_nn=hag_nn)
=======
            return_only_ground=False,
            group_filter="first,only",
            reproject=False,
            input_crs=POINTCLOUD_CRS[i],
        )
>>>>>>> da7b9f8f

        intensity_stage = create_dem_stage(
            dem_filename=str(intensity_file),
            extent=original_extents[i],
            pointcloud_resolution=raster_resolution,
            gridmethod="idw",
            dimension="Intensity",
        )

        pipeline_intensity["pipeline"] += pdal_pipeline_surface_intensity
        pipeline_intensity["pipeline"] += intensity_stage

        # Save a copy of each pipeline
        intensity_pipeline_config_fn = (
            output_path / f"pipeline_intensity_{str(i).zfill(4)}.json"
        )
        with open(intensity_pipeline_config_fn, "w") as f:
            f.write(json.dumps(pipeline_intensity))
        intensity_pipeline_list.append(intensity_pipeline_config_fn)
        pipeline_intensity = None
        pdal_pipeline_surface_intensity = None

    return (
        dsm_pipeline_list,
        dtm_pipeline_no_fill_list,
        dtm_pipeline_fill_list,
        intensity_pipeline_list,
    )


def find_longitude_of_origin_from_utm(epsg_code: int) -> float:
    """
    Find the longitude of origin for a given UTM EPSG code.

    Parameters
    ----------
    epsg_code
        EPSG code for the UTM zone (e.g., 32617 for UTM zone 17N).

    Returns
    -------
    float
        Longitude of origin for the UTM zone in degrees.
    """

    crs = CRS.from_epsg(epsg_code)
    return crs.to_json_dict()["conversion"]["parameters"][1]["value"]


def write_local_utm_3DCRS_G2139(
    path_to_base_utm10_def: str, zone: str, outfn: str = None
) -> str:
    """
    Write a local UTM 3D CRS definition with respect to G2139 realization based on a base UTM 10N definition file.

    Parameters
    ----------
    path_to_base_utm10_def : str
        Path to the base UTM 10N file.
    zone : str
        UTM zone to create the CRS for
    outfn : str, optional
        Output filename for the modified CRS definition. If None, defaults to 'UTM_{zone}_WGS84_G2139_3D.wkt'.

    Returns
    -------
    str
        The filename of the output CRS definition file.
    """
    with open(path_to_base_utm10_def, "r") as f:  # open the file
        input_crs = f.read()
    if "N" in zone:
        zone_num = zone.split("N")[0]
        epsg_code = int(f"326{zone_num}")
    else:
        zone_num = zone.split("S")[0]
        epsg_code = int(f"327{zone_num}")
    # find center longitude
    center_long = find_longitude_of_origin_from_utm(epsg_code)
    mod_crs = input_crs.replace("UTM 10N", f"UTM {zone}")
    mod_crs = mod_crs.replace("UTM zone 10N", f"UTM zone {zone}")
    mod_crs = mod_crs.replace(
        '"Longitude of natural origin",-123',
        f'"Longitude of natural origin",{center_long}',
    )
    if outfn is None:
        outfn = os.path.join(
            os.path.split(path_to_base_utm10_def)[0], f"UTM_{zone}_WGS84_G2139_3D.wkt"
        )
    print(f"Writing 3D CRS at {outfn}")
    with open(outfn, "w") as f:
        f.write(mod_crs)
    return outfn


def execute_pdal_pipeline(pdal_pipeline_path: str) -> str:
    """
    Execute a PDAL pipeline
    #modified by Scott Henderson

    Parameters
    ----------
    pdal_pipeline_path
        The path to the PDAL pipeline

    Returns
    -------
    output_fn
        The filename of the output raster is successfully saved, otherwise None is returned
    """
    try:
        with open(pdal_pipeline_path) as f:
            pipelineDict = json.load(f)
            # maybe more robust to check for {'type': 'writers.gdal'}...
            outfile = pipelineDict["pipeline"][-1]["filename"]

            pipeline = pdal.Pipeline(json.dumps(pipelineDict))
            pipeline.execute()
            pipeline = None
        if check_raster_validity(outfile):
            return outfile
        else:
            return None
    except Exception as e:
        print(f"An error occurred while executing the PDAL pipeline: {e}")
        return None


def rename_rasters(raster_fn, out_fn) -> None:
    """
    Rename the raster file to the final output name and the associated XML file if it exists.

    Parameters
    ----------
    raster_fn
        Path to the raster file to be renamed.
    out_fn
        Path to the output raster file name.

    Returns
    -------
    None
    This function does not return anything, it renames the raster file and its associated XML file
    """
    xml_fn = raster_fn + ".aux.xml"
    Path(raster_fn).rename(out_fn)
    if Path(xml_fn).exists():
        out_fn_xml = out_fn + ".aux.xml"
        Path(xml_fn).rename(out_fn_xml)
<|MERGE_RESOLUTION|>--- conflicted
+++ resolved
@@ -265,15 +265,6 @@
     pipeline = None
     return output_bounds
 
-<<<<<<< HEAD
-def return_local_lpc_reader(lpc: str,
-                input_crs: CRS = None,
-                output_crs: CRS = None,
-                pointcloud_resolution: float = 1.0,
-                aoi_bounds: gpd.GeoDataFrame  = None,
-                buffer_value: int = 5, #this should be multiple of input resolution
-                ) -> tuple[dict,CRS,list]:
-=======
 
 def return_local_lpc_reader(
     lpc: str,
@@ -283,7 +274,6 @@
     aoi_bounds: gpd.GeoDataFrame = None,
     buffer_value: int = 5,  # this should be multiple of input resolution
 ) -> tuple[dict, CRS, list]:
->>>>>>> da7b9f8f
     """
     Given a local laz file, return the PDAL reader for the point cloud.
 
@@ -291,17 +281,6 @@
     ----------
     lpc
         Path to the local laz file.
-<<<<<<< HEAD
-    input_crs : pyproj.CRS, optional
-        The coordinate reference system of the input point cloud, by default None.
-        If not provided, we will try to read the CRS from the input point cloud.
-    output_crs : pyproj.CRS, optional
-        The coordinate reference system to transform the bounds to, by default None.
-    aoi_bounds : gpd.GeoDataFrame, optional
-        The area of interest bounds to intersect with the point cloud bounds, by default None.
-    buffer_value : int, optional
-        The buffer value in meters to apply to the bounds, by default 5.
-=======
     input_crs
         Override CRS of the input point cloud.
     output_crs
@@ -311,7 +290,6 @@
     buffer_value
         The buffer value in meters to apply to the bounds
 
->>>>>>> da7b9f8f
     Returns
     -------
     reader
@@ -326,27 +304,6 @@
 
     # get the bounds of the laz file
     bounds = return_lpc_bounds(lpc)
-<<<<<<< HEAD
-    if input_crs is not None:
-        in_crs = input_crs
-    else:
-        in_crs = return_crs_local_lpc(lpc)
-    
-    #adding function to utilize
-    #if the bounds are not in the output crs, transform them
-    
-    
-    lpc_polygon = shapely.geometry.Polygon.from_bounds(*bounds)
-    lpc_gdf = gpd.GeoDataFrame(
-        geometry=[lpc_polygon], crs=in_crs, index=[0]
-    )
-    aoi_bounds_in_crs = aoi_bounds.to_crs(in_crs)
-
-    
-    reader = {
-        "type": "readers.las",
-        "filename": lpc}
-=======
     if input_crs is None:
         input_crs = return_crs_local_lpc(lpc)
 
@@ -358,7 +315,6 @@
     aoi_bounds_in_crs = aoi_bounds.to_crs(input_crs)
 
     reader = {"type": "readers.las", "filename": lpc}
->>>>>>> da7b9f8f
     pipeline = {"pipeline": [reader]}
 
     intersection = lpc_gdf.intersection(aoi_bounds_in_crs.unary_union)
@@ -370,11 +326,7 @@
             output_bounds = intersection.total_bounds
             # crop to extent of intersection area
             if buffer_value is not None:
-<<<<<<< HEAD
-                intersection = intersection.buffer(buffer_value) 
-=======
-                intesection = intersection.buffer(buffer_value)
->>>>>>> da7b9f8f
+                intersection = intersection.buffer(buffer_value)
             intersection_bounds = intersection.total_bounds
 
             crop_filter = {
@@ -432,13 +384,9 @@
         Whether to filter low noise points, by default False.
     filter_high_noise
         Whether to filter high noise points, by default False.
-<<<<<<< HEAD
-    hag_nn : float, optional
+    hag_nn
         If specified, the height above ground (HAG) will be calculated using all nearest ground classified points, and all points greater than this value will be classified as high noise, by default None.
     filter_road : bool, optional
-=======
-    filter_road
->>>>>>> da7b9f8f
         Whether to filter road points, by default False.
     reset_classes
         Whether to reset point classifications, by default False.
@@ -454,13 +402,9 @@
         The group filter to apply, by default "first,only" for generating DSM.
     reproject
         Whether to reproject the point cloud, by default True.
-<<<<<<< HEAD
-    proj_pipeline : str, optional
+    proj_pipeline
         A PROJ pipeline string to be used for reprojection of the point cloud. If specified, this will be used in combination with the input_crs and output_crs options.
-    save_pointcloud : bool, optional
-=======
     save_pointcloud
->>>>>>> da7b9f8f
         Whether to save the point cloud to a file, by default False.
     pointcloud_file
         The filename for the output point cloud, by default 'pointcloud'.
@@ -533,7 +477,7 @@
     else:
         # we apply the percentile filter first as it
         # classifies detected outliers as 'high noise'
-        
+
         if percentile_filter:
             pipeline.append(stage_percentile_filter)
         if filter_low_noise:
@@ -561,20 +505,12 @@
         pipeline.append(stage_return_ground)
 
     if (output_crs is not None) & (input_crs is not None) and (reproject is True):
-<<<<<<< HEAD
         if proj_pipeline is not None:
             stage_reprojection = {"type": "filters.projpipeline", "out_srs": str(output_crs)}
             stage_reprojection["coord_op"] = proj_pipeline
         else:
             stage_reprojection = {"type": "filters.reprojection", "out_srs": str(output_crs)}
             stage_reprojection["in_srs"] = str(input_crs)
-=======
-        stage_reprojection = {
-            "type": "filters.reprojection",
-            "out_srs": str(output_crs),
-        }
-        stage_reprojection["in_srs"] = str(input_crs)
->>>>>>> da7b9f8f
         pipeline.append(stage_reprojection)
 
     # the pipeline can save the pointclouds to a separate file if needed
@@ -1144,57 +1080,40 @@
         targetAlignedPixels=True,
         # use directly output format as COG when gaussian overview resampling is implemented upstream in GDAL
         outputBounds=out_extent,
-<<<<<<< HEAD
         creationOptions=["COMPRESS=LZW", "TILED=YES", "COPY_SRC_OVERVIEWS=YES","BIGTIFF=IF_SAFER"],
-=======
-        creationOptions=[
-            "COMPRESS=LZW",
-            "TILED=YES",
-            "COPY_SRC_OVERVIEWS=YES",
-            "BIGTIFF=IF_NEEDED",
-        ],
+        callback=gdal.TermProgress_nocb,
         multithread=True,
->>>>>>> da7b9f8f
-        callback=gdal.TermProgress_nocb,
     )
     gdal.SetConfigOption("GDAL_NUM_THREADS", None)
     ds.Close()
 
 
-<<<<<<< HEAD
 
 def gdal_add_overview(raster_fn: str,ensure_cog=True) -> None:
-=======
-def gdal_add_overview(raster_fn: str) -> None:
->>>>>>> da7b9f8f
     """
     Add Gaussian overviews to a raster file using GDAL.
-    Converts the raster to a COG, 
+    Converts the raster to a COG,
         as adding Gaussian overviews added to tiled and compressed rasters does not automatically ensure COG compliance
 
     Parameters
     ----------
     raster_fn
         Path to the raster file.
-<<<<<<< HEAD
-    ensure_cog : bool, optional
+    ensure_cog
         Whether to ensure the output raster is a COG, by default True.
-=======
 
     Returns
     -------
     None
     This function does not return anything, it writes the output raster to the specified file.
->>>>>>> da7b9f8f
     """
     print(f"Adding Gaussian overviews to {raster_fn}")
     with gdal.OpenEx(raster_fn, 1, open_options=["IGNORE_COG_LAYOUT_BREAK=YES"]) as ds:
         gdal.SetConfigOption("COMPRESS_OVERVIEW", "DEFLATE")
-<<<<<<< HEAD
         ds.BuildOverviews(
-            "GAUSS", [2, 4, 8, 16, 32, 64], callback=gdal.TermProgress_nocb
-        )
-    
+            "GAUSS", [2, 4, 8, 16], callback=gdal.TermProgress_nocb
+        )
+
     if ensure_cog:
         temp_fn =Path(raster_fn).parent / f"{Path(raster_fn).stem}-cop-temp.tif"
         gdal.Translate(
@@ -1205,13 +1124,6 @@
             callback=gdal.TermProgress_nocb,
         )
         rename_rasters(str(temp_fn), raster_fn)
-
-=======
-        ds.BuildOverviews("GAUSS", [2, 4, 8, 16], callback=gdal.TermProgress_nocb)
->>>>>>> da7b9f8f
-
-
-###### Provider specific functions to return appropriate pipelines for raster creation
 
 
 def create_lpc_pipeline(
@@ -1223,14 +1135,9 @@
     input_crs: str = None,
     proj_pipeline: str = None,
     raster_resolution: float = 1.0,
-<<<<<<< HEAD
     filter_high_noise: bool = True,
     hag_nn: float = None,
     buffer_value: float = 5.0) -> tuple[list, list, list, list]:
-=======
-    buffer_value: float = 5.0,
-) -> tuple[list, list, list, list]:
->>>>>>> da7b9f8f
     """
     Create PDAL pipelines for processing local LiDAR point clouds (LPC) to generate DEM products
 
@@ -1246,10 +1153,6 @@
         Prefix for the output files, which will be used to create output file names.
     extent_polygon
         Path to a polygon file defining the area of interest (AOI) for processing.
-<<<<<<< HEAD
-    input_crs : str, optional
-        The input coordinate reference system in WKT format, by default None.
-        If None, the CRS will be read from the point cloud files.
     proj_pipeline : str, optional
         PROJ pipeline string for reprojection, by default None.
         If None, the reprojection will be handled by GDAL using the input and output CRS.
@@ -1261,14 +1164,7 @@
         If specified, the height above ground (HAG) will be calculated using all nearest ground classied points, and all points greater than this value will be classified as high noise, by default None.
     buffer_value : float, optional
         Buffer value to apply to the AOI bounds when reading points for rasterization, by default 5.0.
-    
-=======
-    raster_resolution
-        Resolution for the output raster files.
-    buffer_value
-        Buffer value to apply to the AOI bounds when reading points for rasterization.
-
->>>>>>> da7b9f8f
+
     Returns
     -------
     dsm_pipeline_list
@@ -1291,15 +1187,6 @@
         target_wkt = str(target_wkt)
     for idx, lpc in enumerate(lpc_files):
         reader, in_crs, out_extent = return_local_lpc_reader(
-<<<<<<< HEAD
-        str(lpc),
-        output_crs=target_wkt,
-        pointcloud_resolution=1.0,
-        aoi_bounds=aoi_bounds,
-        buffer_value=buffer_value,
-        input_crs=input_crs)
-        #print(reader)
-=======
             str(lpc),
             input_crs=input_crs,
             output_crs=target_wkt,
@@ -1308,16 +1195,10 @@
             buffer_value=buffer_value,
         )
         # print(reader)
->>>>>>> da7b9f8f
         if reader is not None:
             readers.append(reader)
             original_extents.append(out_extent)
             input_crs_list.append(in_crs)
-<<<<<<< HEAD
-    
-=======
-
->>>>>>> da7b9f8f
     output_path = Path(output_prefix).parent
     prefix = Path(output_prefix).name
     output_path = Path(output_path)
@@ -1353,19 +1234,12 @@
         pipeline_dsm = reader
         pdal_pipeline_dsm = create_pdal_pipeline(
             group_filter="first,only",
-<<<<<<< HEAD
-            reproject=True, # reproject to the output CRS 
-            proj_pipeline=proj_pipeline,           
+            reproject=True, # reproject to the output CRS
+            proj_pipeline=proj_pipeline,
             input_crs=input_crs_list[i],
             output_crs=out_crs,
             filter_high_noise=filter_high_noise,
-            hag_nn=hag_nn)  
-=======
-            reproject=True,  # reproject to the output CRS
-            input_crs=input_crs_list[i],
-            output_crs=out_crs,
-        )
->>>>>>> da7b9f8f
+            hag_nn=hag_nn)
         dsm_stage = create_dem_stage(
             dem_filename=str(dsm_file),
             extent=original_extents[i],
@@ -1387,25 +1261,14 @@
         ## DTM creation block
 
         pdal_pipeline_dtm_no_z_fill = create_pdal_pipeline(
-<<<<<<< HEAD
                 return_only_ground=True,
                 group_filter=None,
-                reproject=True, # reproject to the output CRS 
-                proj_pipeline=proj_pipeline,           
+                reproject=True, # reproject to the output CRS
+                proj_pipeline=proj_pipeline,
                 input_crs=input_crs_list[i],
-                output_crs=out_crs)  
-        
+                output_crs=out_crs)
+
         pdal_pipeline_dtm_z_fill = pdal_pipeline_dtm_no_z_fill.copy() #for later
-=======
-            return_only_ground=True,
-            group_filter=None,
-            reproject=True,  # reproject to the output CRS
-            input_crs=input_crs_list[i],
-            output_crs=out_crs,
-        )
-
-        pdal_pipeline_dtm_z_fill = pdal_pipeline_dtm_no_z_fill.copy()  # for later
->>>>>>> da7b9f8f
 
         dtm_stage = create_dem_stage(
             dem_filename=str(dtm_file_no_z_fill),
@@ -1455,21 +1318,13 @@
         ## Intensity creation block
 
         pdal_pipeline_surface_intensity = create_pdal_pipeline(
-<<<<<<< HEAD
                 group_filter="first,only",
-                reproject=True, # reproject to the output CRS            
+                reproject=True, # reproject to the output CRS
                 input_crs=input_crs_list[i],
                 output_crs=out_crs,
                 proj_pipeline=proj_pipeline,
                 filter_high_noise=filter_high_noise,
                 hag_nn=hag_nn)
-=======
-            group_filter="first,only",
-            reproject=True,  # reproject to the output CRS
-            input_crs=input_crs_list[i],
-            output_crs=out_crs,
-        )
->>>>>>> da7b9f8f
 
         intensity_stage = create_dem_stage(
             dem_filename=str(intensity_file),
@@ -1526,15 +1381,11 @@
         Prefix for the output files, which will be used to create output file names.
     raster_resolution
         Resolution for the output raster files, by default 1.0.
-<<<<<<< HEAD
-    filter_high_noise: bool, True
+    filter_high_noise
         Remove high noise points (classification==18) from the point cloud before DSM and surface intensity processing. Default is True.
-    hag_nn : float, optional
+    hag_nn
         If specified, the height above ground (HAG) will be calculated using all nearest ground classified points, and all points greater than this value will be classified as high noise, by default None.
-    tile_size_km : float, optional
-=======
     tile_size_km
->>>>>>> da7b9f8f
         Size of the tiles in kilometers for processing, by default 1.0.
     buffer_value
         Buffer value to apply to the AOI bounds when reading points for rasterization, by default 5.0.
@@ -1595,16 +1446,11 @@
         ## DSM creation block
         pipeline_dsm = {"pipeline": [reader]}
         pdal_pipeline_dsm = create_pdal_pipeline(
-<<<<<<< HEAD
                 group_filter="first,only",
                 reproject=False,
                 input_crs=POINTCLOUD_CRS[i],
                 filter_high_noise=filter_high_noise,
                 hag_nn=hag_nn)
-=======
-            group_filter="first,only", reproject=False, input_crs=POINTCLOUD_CRS[i]
-        )
->>>>>>> da7b9f8f
 
         dsm_stage = create_dem_stage(
             dem_filename=str(dsm_file),
@@ -1682,20 +1528,12 @@
         ## Intensity pipeline
         pipeline_intensity = {"pipeline": [reader]}
         pdal_pipeline_surface_intensity = create_pdal_pipeline(
-<<<<<<< HEAD
                 return_only_ground=False,
                 group_filter="first,only",
                 reproject=False,
                 input_crs=POINTCLOUD_CRS[i],
                 filter_high_noise=filter_high_noise,
                 hag_nn=hag_nn)
-=======
-            return_only_ground=False,
-            group_filter="first,only",
-            reproject=False,
-            input_crs=POINTCLOUD_CRS[i],
-        )
->>>>>>> da7b9f8f
 
         intensity_stage = create_dem_stage(
             dem_filename=str(intensity_file),
@@ -1844,4 +1682,4 @@
     Path(raster_fn).rename(out_fn)
     if Path(xml_fn).exists():
         out_fn_xml = out_fn + ".aux.xml"
-        Path(xml_fn).rename(out_fn_xml)
+        Path(xml_fn).rename(out_fn_xml)